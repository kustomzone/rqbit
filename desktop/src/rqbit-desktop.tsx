--- conflicted
+++ resolved
@@ -2,15 +2,9 @@
 import { RqbitWebUI } from "rqbit-webui/src/rqbit-web";
 import { CurrentDesktopState, RqbitDesktopConfig } from "./configuration";
 import { ConfigModal } from "./configure";
-<<<<<<< HEAD
-import { IconButton } from "./rqbit-webui-src/components/buttons/IconButton";
-import { BsSliders2 } from "react-icons/bs";
-import { APIContext } from "./rqbit-webui-src/context";
-=======
-import { IconButton } from "rqbit-webui/src/components/IconButton";
+import { IconButton } from "rqbit-webui/src/components/buttons/IconButton";
 import { BsSliders2 } from "react-icons/bs";
 import { APIContext } from "rqbit-webui/src/context";
->>>>>>> cc24623a
 import { makeAPI } from "./api";
 
 export const RqbitDesktop: React.FC<{
